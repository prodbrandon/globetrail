import google.generativeai as genai
import json
import os
from typing import Dict, List, Any
import asyncio


class GeminiTravelAgent:
    def __init__(self, mcp_manager):
        self.mcp_manager = mcp_manager
        self.model = None

    async def initialize(self):
        """Initialize Gemini AI client"""
        api_key = os.getenv('GEMINI_API_KEY')
        if not api_key:
            raise ValueError("GEMINI_API_KEY not found in environment")

        genai.configure(api_key=api_key)
<<<<<<< HEAD
        # Try different model names that are available
        try:
            self.model = genai.GenerativeModel('gemini-pro')
            print("✅ Gemini client initialized with gemini-pro")
        except Exception as e:
            try:
                self.model = genai.GenerativeModel('gemini-1.5-flash')
                print("✅ Gemini client initialized with gemini-1.5-flash")
            except Exception as e2:
                print(f"⚠️  Model initialization error: {e}, {e2}")
                self.model = genai.GenerativeModel('gemini-pro')  # Fallback
                print("✅ Gemini client initialized with fallback model")
=======
        self.model = genai.GenerativeModel('gemini-2.5-flash')
        print("✅ Gemini client initialized")
>>>>>>> bd1d472b

    async def plan_trip(self, user_request: str) -> Dict[str, Any]:
        """Main trip planning function using Gemini + MCP servers"""

        try:
            # Step 1: Parse user request with Gemini
            parsed_request = await self._parse_travel_request(user_request)
            print(f"📋 Parsed request: {parsed_request}")

            # Step 2: Call MCP servers to get travel data
            travel_data = await self._gather_travel_data(parsed_request)
            print(f"📊 Gathered travel data: {len(travel_data)} sources")

            # Step 3: Cluster and optimize results
            clustered_results = await self._cluster_results(travel_data, parsed_request)
            print(f"🎯 Created {len(clustered_results.get('clusters', []))} clusters")

            # Step 4: Generate final recommendations
            recommendations = await self._generate_recommendations(clustered_results, parsed_request)

            return {
                "request": parsed_request,
                "clusters": clustered_results,
                "recommendations": recommendations,
                "raw_data": travel_data
            }

        except Exception as e:
            print(f"❌ Error in trip planning: {str(e)}")
            raise e

    async def _parse_travel_request(self, user_request: str) -> Dict[str, Any]:
        """Use Gemini to extract structured data from natural language"""

        prompt = f"""
        Extract travel parameters from this request: "{user_request}"

        Return a JSON object with these fields:
        {{
            "destination": "city, country",
            "departure_city": "city or airport code",
            "start_date": "YYYY-MM-DD or null",
            "end_date": "YYYY-MM-DD or null", 
            "budget": number or null,
            "travelers": number,
            "interests": ["list", "of", "interests"],
            "trip_type": "leisure/business/adventure/romantic/family"
        }}

        If information is missing, use null or reasonable defaults.
        """

        try:
            response = await asyncio.to_thread(
                self.model.generate_content,
                prompt,
                generation_config=genai.types.GenerationConfig(
                    temperature=0.1,
                    candidate_count=1,
                )
            )

            # Extract JSON from response
            text = response.text.strip()
            if text.startswith('```json'):
                text = text[7:-3]
            elif text.startswith('```'):
                text = text[3:-3]

            return json.loads(text)

        except Exception as e:
            print(f"⚠️  Error parsing request, using smart defaults: {str(e)}")
            # Smart fallback parsing
            request_lower = user_request.lower()
            
            # Extract destination from common patterns
            destination = None
            
            # Common city patterns
            city_patterns = {
                "rome": "Rome, Italy",
                "tokyo": "Tokyo, Japan", 
                "japan": "Tokyo, Japan",
                "paris": "Paris, France",
                "france": "Paris, France", 
                "london": "London, UK",
                "uk": "London, UK",
                "new york": "New York, NY",
                "nyc": "New York, NY",
                "cape town": "Cape Town, South Africa",
                "south africa": "Cape Town, South Africa",
                "barcelona": "Barcelona, Spain",
                "spain": "Barcelona, Spain",
                "amsterdam": "Amsterdam, Netherlands",
                "netherlands": "Amsterdam, Netherlands",
                "berlin": "Berlin, Germany",
                "germany": "Berlin, Germany",
                "sydney": "Sydney, Australia",
                "australia": "Sydney, Australia",
                "dubai": "Dubai, UAE",
                "bangkok": "Bangkok, Thailand",
                "thailand": "Bangkok, Thailand",
                "istanbul": "Istanbul, Turkey",
                "turkey": "Istanbul, Turkey",
                "moscow": "Moscow, Russia",
                "russia": "Moscow, Russia",
                "mumbai": "Mumbai, India",
                "delhi": "Delhi, India",
                "india": "Mumbai, India",
                "beijing": "Beijing, China",
                "shanghai": "Shanghai, China",
                "china": "Beijing, China",
                "los angeles": "Los Angeles, CA",
                "la": "Los Angeles, CA",
                "san francisco": "San Francisco, CA",
                "chicago": "Chicago, IL",
                "miami": "Miami, FL",
                "las vegas": "Las Vegas, NV",
                "vegas": "Las Vegas, NV"
            }
            
            # Find matching city
            for pattern, city in city_patterns.items():
                if pattern in request_lower:
                    destination = city
                    break
            
            # If no city found, try to extract from "in [city]" or "to [city]" patterns
            if not destination:
                import re
                # Look for patterns like "in [city]", "to [city]", "visit [city]"
                patterns = [
                    r'\bin\s+([A-Za-z\s]+?)(?:\s|$|[,.])',
                    r'\bto\s+([A-Za-z\s]+?)(?:\s|$|[,.])',
                    r'\bvisit\s+([A-Za-z\s]+?)(?:\s|$|[,.])',
                    r'\bactivities.*?in\s+([A-Za-z\s]+?)(?:\s|$|[,.])',
                    r'\bthings.*?do.*?in\s+([A-Za-z\s]+?)(?:\s|$|[,.])'
                ]
                
                for pattern in patterns:
                    match = re.search(pattern, request_lower)
                    if match:
                        extracted_city = match.group(1).strip().title()
                        if len(extracted_city) > 2:  # Avoid single letters
                            destination = extracted_city
                            break
            
            # Final fallback
            if not destination:
                destination = "Rome, Italy"
            
            # Extract activity type from question
            interests = ["sightseeing"]
            if "activities" in request_lower or "things to do" in request_lower:
                interests = ["sightseeing", "culture", "entertainment"]
            elif "food" in request_lower or "restaurant" in request_lower:
                interests = ["dining", "food"]
            elif "museum" in request_lower or "art" in request_lower:
                interests = ["culture", "museums"]
            
            return {
                "destination": destination,
                "departure_city": None,
                "start_date": None,
                "end_date": None,
                "budget": 2000,
                "travelers": 1,
                "interests": interests,
                "trip_type": "leisure"
            }

    async def _gather_travel_data(self, parsed_request: Dict[str, Any]) -> Dict[str, List[Any]]:
        """Call MCP servers to gather flight, hotel, activity data"""

        travel_data = {
            "flights": [],
            "hotels": [],
            "activities": [],
            "restaurants": []
        }

        # Check if any servers are available
        server_status = self.mcp_manager.get_server_status()
        ready_servers = [name for name, status in server_status.items() if status == "ready"]
        
        if not ready_servers:
            print("⚠️  No MCP servers available, using fallback data")
            return self._get_fallback_travel_data(parsed_request)

        try:
            # Get flights
            if parsed_request.get("departure_city") and parsed_request.get("destination"):
                flights = await self.mcp_manager.call_server(
                    "flight-server",
                    "search_flights",
                    {
                        "origin": parsed_request["departure_city"],
                        "destination": parsed_request["destination"],
                        "departure_date": parsed_request.get("start_date", "2024-12-01"),
                        "return_date": parsed_request.get("end_date"),
                        "adults": parsed_request.get("travelers", 1),
                        "max_price": parsed_request.get("budget", 2000)
                    }
                )
                travel_data["flights"] = flights.get("flights", [])

            # Get hotels
            hotels = await self.mcp_manager.call_server(
                "hotel-server",
                "search_hotels",
                {
                    "location": parsed_request["destination"],
                    "check_in": parsed_request.get("start_date", "2024-12-01"),
                    "check_out": parsed_request.get("end_date", "2024-12-05"),
                    "guests": parsed_request.get("travelers", 1),
                    "budget_range": parsed_request.get("budget", 200)
                }
            )
            travel_data["hotels"] = hotels.get("hotels", [])

            # Get activities
            activities = await self.mcp_manager.call_server(
                "activity-server",
                "search_activities",
                {
                    "location": parsed_request["destination"],
                    "category": "sightseeing",
                    "budget_range": parsed_request.get("budget", 100)
                }
            )
            travel_data["activities"] = activities.get("activities", [])

            # Get restaurants
            restaurants = await self.mcp_manager.call_server(
                "restaurant-server",
                "search_restaurants",
                {
                    "location": parsed_request["destination"],
                    "cuisine_type": "local",
                    "price_range": "$$",
                    "party_size": parsed_request.get("travelers", 1)
                }
            )
            travel_data["restaurants"] = restaurants.get("restaurants", [])

        except Exception as e:
            print(f"⚠️  Error gathering travel data: {str(e)}")

        return travel_data

    def _get_fallback_travel_data(self, parsed_request: Dict[str, Any]) -> Dict[str, List[Any]]:
        """Provide fallback travel data when MCP servers are unavailable"""
        destination = parsed_request.get("destination", "Your Destination")
        
        return {
            "flights": [
                {
                    "id": "FB001",
                    "airline": "Budget Airways",
                    "origin": parsed_request.get("departure_city", "Origin"),
                    "destination": destination,
                    "departure_time": "09:00",
                    "arrival_time": "13:30",
                    "price": 299,
                    "duration": "4h 30m"
                }
            ],
            "hotels": [
                {
                    "id": "FH001",
                    "name": f"{destination} Central Hotel",
                    "location": destination,
                    "rating": 4.2,
                    "price_per_night": 150,
                    "amenities": ["WiFi", "Breakfast", "Gym"]
                }
            ],
            "activities": [
                {
                    "id": "FA001",
                    "name": f"{destination} City Tour",
                    "category": "Sightseeing",
                    "location": destination,
                    "duration": "3 hours",
                    "price": 35,
                    "rating": 4.5
                }
            ],
            "restaurants": [
                {
                    "id": "FR001",
                    "name": f"Local Cuisine {destination}",
                    "cuisine": "Local",
                    "location": destination,
                    "rating": 4.3,
                    "price_range": "$$"
                }
            ]
        }

    async def _cluster_results(self, travel_data: Dict[str, List[Any]], parsed_request: Dict[str, Any]) -> Dict[
        str, Any]:
        """Use clustering server to organize results"""

        try:
            clustering_result = await self.mcp_manager.call_server(
                "clustering-server",
                "cluster_itinerary",
                {
                    "activities": travel_data.get("activities", []) + travel_data.get("restaurants", []),
                    "preferences": parsed_request.get("interests", ["sightseeing"]),
                    "duration_days": 3
                }
            )
            return clustering_result

        except Exception as e:
            print(f"⚠️  Error clustering results: {str(e)}")
            # Return simple fallback clusters
            return {
                "clusters": [
                    {"name": "Budget", "items": []},
                    {"name": "Mid-range", "items": []},
                    {"name": "Luxury", "items": []}
                ]
            }

    async def _generate_recommendations(self, clustered_results: Dict[str, Any], parsed_request: Dict[str, Any]) -> \
    List[Dict[str, Any]]:
        """Generate final trip recommendations using Gemini"""

        prompt = f"""
        Based on this travel data, create 3 recommended itineraries for a trip to {parsed_request['destination']}:

        Clustered Results: {json.dumps(clustered_results, indent=2)}
        User Request: {json.dumps(parsed_request, indent=2)}

        Generate 3 itineraries:
        1. Budget-friendly option
        2. Balanced option  
        3. Premium option

        For each, provide:
        - Total estimated cost
        - Key highlights
        - Day-by-day schedule
        - Why this option fits the user's needs

        Return as JSON array.
        """

        try:
            response = await asyncio.to_thread(
                self.model.generate_content,
                prompt,
                generation_config=genai.types.GenerationConfig(
                    temperature=0.3,
                    candidate_count=1,
                )
            )

            text = response.text.strip()
            if text.startswith('```json'):
                text = text[7:-3]
            elif text.startswith('```'):
                text = text[3:-3]

            return json.loads(text)

        except Exception as e:
            print(f"⚠️  Error generating recommendations: {str(e)}")
            return [
                {"name": "Budget Option", "cost": 1000, "highlights": ["Basic accommodations", "Local experiences"]},
                {"name": "Balanced Option", "cost": 2000, "highlights": ["Mid-range hotels", "Mix of activities"]},
                {"name": "Premium Option", "cost": 4000,
                 "highlights": ["Luxury accommodations", "Exclusive experiences"]}
            ]<|MERGE_RESOLUTION|>--- conflicted
+++ resolved
@@ -17,23 +17,8 @@
             raise ValueError("GEMINI_API_KEY not found in environment")
 
         genai.configure(api_key=api_key)
-<<<<<<< HEAD
-        # Try different model names that are available
-        try:
-            self.model = genai.GenerativeModel('gemini-pro')
-            print("✅ Gemini client initialized with gemini-pro")
-        except Exception as e:
-            try:
-                self.model = genai.GenerativeModel('gemini-1.5-flash')
-                print("✅ Gemini client initialized with gemini-1.5-flash")
-            except Exception as e2:
-                print(f"⚠️  Model initialization error: {e}, {e2}")
-                self.model = genai.GenerativeModel('gemini-pro')  # Fallback
-                print("✅ Gemini client initialized with fallback model")
-=======
         self.model = genai.GenerativeModel('gemini-2.5-flash')
         print("✅ Gemini client initialized")
->>>>>>> bd1d472b
 
     async def plan_trip(self, user_request: str) -> Dict[str, Any]:
         """Main trip planning function using Gemini + MCP servers"""
